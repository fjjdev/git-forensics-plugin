package io.jenkins.plugins.forensics.git.miner;

import java.io.IOException;
import java.util.Iterator;
import java.util.LinkedList;
import java.util.List;

import org.apache.commons.lang3.StringUtils;
import org.eclipse.jgit.api.Git;
import org.eclipse.jgit.api.LogCommand;
import org.eclipse.jgit.api.errors.GitAPIException;
import org.eclipse.jgit.lib.Constants;
import org.eclipse.jgit.lib.ObjectId;
import org.eclipse.jgit.lib.Repository;
import org.eclipse.jgit.revwalk.RevCommit;

/**
 * Collects all commits for a git repository.
 *
 * @author Giulia Del Bravo
 */
class CommitCollector {
    private final Repository repository;
    private final Git git;
    private final String latestRevisionOfPreviousCommit;

<<<<<<< HEAD
    CommitCollector(final Repository repository, final Git git, final String latestRevisionOfPreviousCommit) {
        this.repository = repository;
        this.git = git;
        this.latestRevisionOfPreviousCommit = latestRevisionOfPreviousCommit;
    }

    CommitCollector(final Repository repository, final Git git) {
        this(repository, git, StringUtils.EMPTY);
=======
    CommitCollector(final Repository repository, final Git git, final String latestCommitId) {
        this.repository = repository;
        this.git = git;
        latestRevisionOfPreviousCommit = latestCommitId;
>>>>>>> f567b043
    }

    List<RevCommit> findAllCommits() throws IOException, GitAPIException {
        ObjectId headCommit = repository.resolve(Constants.HEAD);
        LogCommand logCommand = git.log().add(headCommit);
        Iterable<RevCommit> commits = logCommand.call();
        Iterator<RevCommit> iterator = commits.iterator();
        RevCommit next;
        List<RevCommit> newCommits = new LinkedList<>();
        while (iterator.hasNext()) {
            next = iterator.next();
            String commitId = next.getId().getName();
            if (commitId.equals(latestRevisionOfPreviousCommit)) {
                break;
            }
            newCommits.add(next);
        }
        return newCommits;
    }
}<|MERGE_RESOLUTION|>--- conflicted
+++ resolved
@@ -5,7 +5,6 @@
 import java.util.LinkedList;
 import java.util.List;
 
-import org.apache.commons.lang3.StringUtils;
 import org.eclipse.jgit.api.Git;
 import org.eclipse.jgit.api.LogCommand;
 import org.eclipse.jgit.api.errors.GitAPIException;
@@ -22,23 +21,13 @@
 class CommitCollector {
     private final Repository repository;
     private final Git git;
+    //TODO Assign later when incremental analysis is implemented.
     private final String latestRevisionOfPreviousCommit;
 
-<<<<<<< HEAD
-    CommitCollector(final Repository repository, final Git git, final String latestRevisionOfPreviousCommit) {
-        this.repository = repository;
-        this.git = git;
-        this.latestRevisionOfPreviousCommit = latestRevisionOfPreviousCommit;
-    }
-
-    CommitCollector(final Repository repository, final Git git) {
-        this(repository, git, StringUtils.EMPTY);
-=======
     CommitCollector(final Repository repository, final Git git, final String latestCommitId) {
         this.repository = repository;
         this.git = git;
         latestRevisionOfPreviousCommit = latestCommitId;
->>>>>>> f567b043
     }
 
     List<RevCommit> findAllCommits() throws IOException, GitAPIException {
